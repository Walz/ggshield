"""
This module defines options which should be available on all iac scan subcommands.

To use it:
- Add the `@add_common_iac_scan_options()` decorator after all the `click.option()`
    calls of the command function.
- Add a `**kwargs: Any` argument to the command function.

The `kwargs` argument is required due to the way click works,
`add_common_options()` adds an argument for each option it defines.
"""
from typing import Any, Callable, Sequence

import click

from ggshield.cmd.common_options import (
    AnyFunction,
    add_common_options,
    exit_zero_option,
    ignore_path_option,
    json_option,
    minimum_severity_option,
)
from ggshield.core.client import create_client_from_config
from ggshield.core.config.config import Config
from ggshield.core.filter import init_exclusion_regexes
from ggshield.iac.policy_id import POLICY_ID_PATTERN, validate_policy_id


def _validate_exclude(_ctx: Any, _param: Any, value: Sequence[str]) -> Sequence[str]:
    invalid_excluded_policies = [
        policy_id for policy_id in value if not validate_policy_id(policy_id)
    ]
    if len(invalid_excluded_policies) > 0:
        raise ValueError(
            f"The policies {invalid_excluded_policies} do not match the pattern '{POLICY_ID_PATTERN.pattern}'"
        )
    return value


_ignore_policy_option = click.option(
    "--ignore-policy",
    "--ipo",
    "ignore_policies",
    multiple=True,
    help="Policies to exclude from the results.",
    callback=_validate_exclude,
)

<<<<<<< HEAD
=======
_ignore_path_option = click.option(
    "--ignore-path",
    "--ipa",
    "ignore_paths",
    default=None,
    type=click.Path(),
    multiple=True,
    help="""
    Do not scan paths that match the specified glob-like patterns.
    """,
)

all_option = click.option(
    "--all",
    is_flag=True,
    default=None,
    help="Report all vulnerabilities in the final state.",
)

directory_argument = click.argument(
    "directory",
    type=click.Path(exists=True, readable=True, path_type=Path, file_okay=False),
    required=False,
    # using a default value here makes the deprecated `iac scan` fail
)

>>>>>>> 08b1a070

def add_iac_scan_common_options() -> Callable[[AnyFunction], AnyFunction]:
    def decorator(cmd: AnyFunction) -> AnyFunction:
        add_common_options()(cmd)
        exit_zero_option(cmd)
        minimum_severity_option(cmd)
        _ignore_policy_option(cmd)
        ignore_path_option(cmd)
        json_option(cmd)
        return cmd

    return decorator


def update_context(
    ctx: click.Context,
    exit_zero: bool,
    minimum_severity: str,
    ignore_policies: Sequence[str],
    ignore_paths: Sequence[str],
) -> None:
    config: Config = ctx.obj["config"]
    ctx.obj["client"] = create_client_from_config(config)

    if ignore_paths is not None:
        config.user_config.iac.ignored_paths.update(ignore_paths)

    ctx.obj["exclusion_regexes"] = init_exclusion_regexes(
        config.user_config.iac.ignored_paths
    )

    if ignore_policies is not None:
        config.user_config.iac.ignored_policies.update(ignore_policies)

    if exit_zero is not None:
        config.user_config.exit_zero = exit_zero

    if minimum_severity is not None:
        config.user_config.iac.minimum_severity = minimum_severity<|MERGE_RESOLUTION|>--- conflicted
+++ resolved
@@ -47,20 +47,6 @@
     callback=_validate_exclude,
 )
 
-<<<<<<< HEAD
-=======
-_ignore_path_option = click.option(
-    "--ignore-path",
-    "--ipa",
-    "ignore_paths",
-    default=None,
-    type=click.Path(),
-    multiple=True,
-    help="""
-    Do not scan paths that match the specified glob-like patterns.
-    """,
-)
-
 all_option = click.option(
     "--all",
     is_flag=True,
@@ -68,14 +54,6 @@
     help="Report all vulnerabilities in the final state.",
 )
 
-directory_argument = click.argument(
-    "directory",
-    type=click.Path(exists=True, readable=True, path_type=Path, file_okay=False),
-    required=False,
-    # using a default value here makes the deprecated `iac scan` fail
-)
-
->>>>>>> 08b1a070
 
 def add_iac_scan_common_options() -> Callable[[AnyFunction], AnyFunction]:
     def decorator(cmd: AnyFunction) -> AnyFunction:
