--- conflicted
+++ resolved
@@ -1,23 +1,17 @@
-<<<<<<< HEAD
-=======
 import os
->>>>>>> 5d90ec67
 from typing import Any
 
 import click
+from click import UsageError
 
 from ggshield.cmd.secret.scan.secret_scan_common_options import (
     add_secret_scan_common_options,
     create_output_handler,
 )
-from ggshield.cmd.utils.ci import get_ci_commits
 from ggshield.core.cache import ReadOnlyCache
 from ggshield.core.errors import handle_exception
-<<<<<<< HEAD
-=======
 from ggshield.core.git_hooks.ci import collect_commit_range_from_ci_env
 from ggshield.core.git_shell import check_git_dir
->>>>>>> 5d90ec67
 from ggshield.scan import ScanContext, ScanMode
 from ggshield.secret.repo import scan_commit_range
 
@@ -31,13 +25,15 @@
     """
     config = ctx.obj["config"]
     try:
+        check_git_dir()
+        if not (
+            os.getenv("CI") or os.getenv("JENKINS_HOME") or os.getenv("BUILD_BUILDID")
+        ):
+            raise UsageError(
+                "`secret scan ci` should only be used in a CI environment."
+            )
 
-<<<<<<< HEAD
-        commit_list, ci_mode = get_ci_commits(config)
-
-=======
         commit_list, ci_mode = collect_commit_range_from_ci_env(config.verbose)
->>>>>>> 5d90ec67
         mode_header = f"{ScanMode.CI.value}/{ci_mode.value}"
 
         if config.verbose:
