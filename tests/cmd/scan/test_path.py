--- conflicted
+++ resolved
@@ -62,15 +62,8 @@
             cmd.insert(0, "secret")
 
         with my_vcr.use_cassette("test_scan_file_secret"):
-<<<<<<< HEAD
-            result = cli_fs_runner.invoke(
-                cli, ["-v", "secret", "scan", "path", "file_secret"]
-            )
+            result = cli_fs_runner.invoke(cli, cmd)
             assert result.exit_code == 1, result.output
-=======
-            result = cli_fs_runner.invoke(cli, cmd)
-            assert result.exit_code == 1
->>>>>>> 7c383309
             assert result.exception
             assert (
                 "GitGuardian Development Secret (Validity: Cannot Check)  (Ignore with SHA: 4f307a4cae8f14cc276398c666559a6d4f959640616ed733b168a9ee7ab08fd4)"  # noqa
